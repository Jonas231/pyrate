--- conflicted
+++ resolved
@@ -2,11 +2,7 @@
     """
     Class representing a bundle of rays.
     """
-<<<<<<< HEAD
-    def __init__(self, o, k,t=0, wave=0.55, pol=[], n=1.0):
-=======
     def __init__(self, o, k,t=0, wave=0.55, pol=[]):
->>>>>>> 171bc6a2
         """
         Constructor defining the ray properties
         :param o:    Origin of the rays.   (2d numpy 3xN array of float)
@@ -14,28 +10,15 @@
                      (2d numpy 3xN array of float) 
                      The length of the passed 3D vectors
                      is the  refractive index of the current medium.
-<<<<<<< HEAD
-        :param t:    Optical path length to the ray final position.
-                     (1d numpy array of float)
-        :param wave: Wavelength of the radiation in microns. (float)
-        :param pol:  Polarization state of the rays. (2d numpy 2xN array of complex)
-        :param n:    Refractive index of the medium the rays are currently in. (float)
-                TODO: Maybe pass a reference to the Material object instead of n.
-                TODO: What happens with n in birefringent materials ?
-=======
         :param t:    Geometrical path length to the ray final position.
                      (1d numpy array of float)
         :param wave: Wavelength of the radiation in microns. (float)
         :param pol:  Polarization state of the rays. (2d numpy 2xN array of complex)
->>>>>>> 171bc6a2
         """
         self.o = o
         mag = sqrt( sum( d**2, axis=0 ) )
         self.k = k
-<<<<<<< HEAD
-=======
         self.setRayDir(k)
->>>>>>> 171bc6a2
         self.t = t
         self.wave = wave
         self.pol = pol
@@ -69,4 +52,3 @@
         intersection = self.raybundles[-1].o + self.raybundles[-1].dir * t
         
         self.raybundles.append(  nextSurface.mater.refract( self.raybundles[-1], intersection, normal)  )
- 