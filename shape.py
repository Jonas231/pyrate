--- conflicted
+++ resolved
@@ -9,11 +9,7 @@
         Intersection routine returning intersection point
         with ray and normal vector of the surface.
         :param raybundle: RayBundle that shall intersect the surface. (RayBundle Object)
-<<<<<<< HEAD
-        :return intersection: Intersection points (2d numpy 3xN array of float)
-=======
         :return t: geometrical path length to the next surface (1d numpy array of float)
->>>>>>> 171bc6a2
         :return normal: surface normal vectors (2d numpy 3xN array of float) 
         """
         raise NotImplementedError()
@@ -65,15 +61,7 @@
         return self.curvature * rs / ( 1 + sqrt ( 1 - (1+self.conic) * self.curvature**2 * rs) )
 
     def intersect(self, raybundle):
-<<<<<<< HEAD
-        ray_dir = raybundle.k
-        absk = sqrt( sum(ray_dir**2, axis=-1) )
-        ray_dir[0] = raydir[0] / absk
-        ray_dir[1] = raydir[1] / absk
-        ray_dir[2] = raydir[2] / absk
-=======
         ray_dir = raybundle.ray_dir
->>>>>>> 171bc6a2
         
         r0 = raybundle.o
         
@@ -89,11 +77,7 @@
         
         # to do: add rays outside the clear aperture to the indices_of_nan list    
 
-<<<<<<< HEAD
-        d = G / ( F + sqrt( square ) )
-=======
         t = G / ( F + sqrt( square ) )
->>>>>>> 171bc6a2
         
         # Normal
         normal    = zeros(shape(intersection), dtype=float)
@@ -107,11 +91,7 @@
         normal[1] = normal[1] / absn
         normal[2] = normal[2] / absn
         
-<<<<<<< HEAD
-        return intersection, normal
-=======
         return t, normal
->>>>>>> 171bc6a2
 
     def draw2d(self, offset = [0,0], vertices=100, color="grey"):
         y = self.sdia * linspace(-1,1,vertices)
